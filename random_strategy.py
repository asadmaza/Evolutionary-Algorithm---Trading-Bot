from strategy import Strategy
import random


class RandomStrategy(Strategy):
<<<<<<< HEAD
  def __init__(self, candles, prob=0.05): # buy or sell roughly once every 20 days
=======
  def __init__(self, candles, prob=1 / 20):  # buy or sell roughly once every 20 days
>>>>>>> 8591962b
    self.prob = prob
    super(RandomStrategy, self).__init__(candles)

  def buy_trigger(self, t):
    return random.random() < self.prob

  def sell_trigger(self, t):
    return self.buy_trigger(t)


if __name__ == '__main__':
  from candle import get_candles
  candles = get_candles()
  r = RandomStrategy(candles)
  r.evaluate(graph=True)<|MERGE_RESOLUTION|>--- conflicted
+++ resolved
@@ -3,11 +3,7 @@
 
 
 class RandomStrategy(Strategy):
-<<<<<<< HEAD
   def __init__(self, candles, prob=0.05): # buy or sell roughly once every 20 days
-=======
-  def __init__(self, candles, prob=1 / 20):  # buy or sell roughly once every 20 days
->>>>>>> 8591962b
     self.prob = prob
     super(RandomStrategy, self).__init__(candles)
 
