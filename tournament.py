"""
Run a tournament to find the best Strategy through evolution.
"""

from candle import get_candles_split
from strategy import Strategy
import pandas as pd
<<<<<<< HEAD
import json
from operators import crossover, selection, mutation

import os
import sys


script_path = os.path.abspath(sys.argv[0])
script_dir = os.path.dirname(script_path)
os.chdir(script_dir)


class Tournament:
    def __init__(
        self,
        candles: pd.DataFrame,
        size: int,
        num_parents: int,
        num_iterations: int,
        mutation_probability: float = 0.5,
        n_best_individuals: int = 3,
    ) -> None:
        """
        Parameters
        ----------

        size : int
          Size of the population that stays fixed throughout tournament.

        num_parents : int
          Number of parents to select from the population at each iteration.
          Also the size of population (i.e. children) in next iteration.
          If num_parents < size, migration is used to fill the population.

        mutation_probability: float
          Probability the chromosome of each child will be mutated.

        n_best_individuals: int
            Elitism - number of top performing individuals to keep in next iteration.
        """

        if num_parents > size:
            raise ValueError("num_parents must be <= size")

        self.size = size
        self.num_parents = num_parents
        self.num_iterations = num_iterations
        self.mutation_probability = mutation_probability
        self.n_best_individuals = n_best_individuals
        self.candles = candles

        self.strats = [Strategy(candles) for _ in range(self.size)]

    def play(self) -> None:
        """Complete self.num_iterations of the tournament."""
        best_individuals = self.best_strategies(self.n_best_individuals)
        for n_iter in range(self.num_iterations):
            print(n_iter)
            new_pop = selection(self.strats, self.num_parents)
            new_pop = crossover(new_pop)
            for s in new_pop:
                mutation(
                    s,
                    self.mutation_probability
                    * ((self.num_iterations - n_iter) / self.num_iterations),
                )
            new_pop.extend(best_individuals)  # Elitism
            best_individuals = self.best_strategies(self.n_best_individuals)

            n_migrants = self.size - len(new_pop)
            new_pop.extend([Strategy(self.candles) for _ in range(n_migrants)])
            self.strats = new_pop

    def best_strategies(self, n: int = 1) -> list[Strategy]:
        """Return the best n strategies in the current population."""
        return sorted(self.strats, key=lambda s: s.fitness, reverse=True)[:n]

    def write_best(self, filename: str, n: int = 1) -> None:
        """
        Write the best n strategies in the current population to a json file.
        """

        with open(filename, "w") as f:
            json.dump([s.to_json() for s in self.best_strategies(n)], f, indent=2)


if __name__ == "__main__":
    """
    Testing
    """

    from candle import get_candles

    candles = get_candles()

    t = Tournament(candles, size=100, num_parents=40, num_iterations=30)
    t.play()

    filename = "results/best_strategies.json"

    t.write_best(filename, 10)
    strats = Strategy.from_json(candles, filename)

    for s in strats:
        print(s)
        print(s.evaluate(graph=True))
=======
import numpy as np
import random
import json
from fitness import Fitness
import time

random.seed()

class Tournament():
  
  def __init__(self, candles: pd.DataFrame, size: int, num_parents: int, num_iterations: int) -> None:
    '''
    Parameters
    ----------

    size : int
      Size of the population that stays fixed throughout tournament.

    num_parents : int
      The number of strategies that mutate to create children.
      Also the number of strategies to be discarded each iteration.

    num_iterations : int
      Number of iterations per tournament.
    '''

    self.size = size
    self.num_parents = num_parents # must be less than half the size
    self.num_iterations = num_iterations

    self.strats = []

    buy_weights, sell_weights = [-1, 1], [1, -1]
    for _ in range(self.size // 2): # assume size is even
      self.strats.append(Strategy(candles))
      self.strats.append(Strategy(candles, buy_weights, sell_weights)) # seed half the population with 'good' weights

    self.fitness = Fitness(self.strats, batches=4)

  def play(self) -> None:
    '''
    Complete self.num_iterations of the tournament.

     - evaluate each strategy,
     - mutate the best (self.num_parents) strategies and add to the pool, and
     - 'kill off' the worst (self.num_parents) strategies.
    '''


    for n in range(self.num_iterations):

      self.fitness.update_generation(self.strats)

      for s in self.strats:
        s.update_fitness(self.fitness.get_fitness(s))

      self.strats.sort(key=lambda s: s.fitness, reverse=True) # best strategies sorted to the top

      if n < self.num_iterations-1: # Not the last generation
        self.strats = self.strats[:-self.num_parents] # kill off the worst
        self.strats.extend([s.mutate() for s in self.strats[:self.num_parents]]) # add mutations of the best


      # self.fitness.generate_generation_graph()
    self.fitness.generate_average_graph()
    self.fitness.generate_average_graph(type="portfolio")

      # could also add more random strategies back into the population at each iteration

  def best_strategies(self, n: int = 1) -> list[Strategy]:
    '''
    Return the best n strategies in the current population.
    '''
    return sorted(self.strats, key=lambda s: s.fitness, reverse=True)[:n]

  def write_best(self, filename: str, n: int = 1) -> None:
    '''
    Write the best n strategies in the current population to a json file.
    '''
    with open(filename, 'w') as f:
      json.dump([s.to_json() for s in self.best_strategies(n)], f, indent=2)



def print_strategy(strategy):
    buy_weights = [round(weight, 3) for weight in strategy.buy_weights]
    sell_weights = [round(weight, 3) for weight in strategy.sell_weights]
    params = [{k: round(v, 3) for k, v in param.items()} for param in strategy.params]
    portfolio = round(strategy.portfolio, 2)
    fitness = round(strategy.fitness, 3)
    
    print(f"--- Best Strategy ---\n"
          f"Buy weights: {buy_weights}\n"
          f"Sell weights: {sell_weights}\n"
          f"Parameters: {params}\n"
          f"Portfolio value: {portfolio}\n"
          f"Fitness: {fitness}\n"
          f"----------------\n")

if __name__ == '__main__':
  '''
  Testing
  '''

  train_candles, test_candles = get_candles_split(0.8)

  start = time.time()
  t = Tournament(train_candles, size=50, num_parents=20, num_iterations=20)
  t.play()
  print(f"Time taken: {time.time() - start}\n")

  filename = 'results/best_strategies.json'

  t.write_best(filename, t.size)
  strat = Strategy.from_json(train_candles, filename)[0]
  strat.evaluate(True)

  print_strategy(strat)

  strat = Strategy.from_json(test_candles, filename)[0]
  strat.evaluate()

  print_strategy(strat)



  
>>>>>>> 51fc971a
<|MERGE_RESOLUTION|>--- conflicted
+++ resolved
@@ -3,15 +3,16 @@
 """
 
 from candle import get_candles_split
+from globals import timer_decorator
 from strategy import Strategy
+from operators import crossover, selection, mutation
+from fitness import Fitness
+
 import pandas as pd
-<<<<<<< HEAD
-import json
-from operators import crossover, selection, mutation
 
 import os
 import sys
-
+import json
 
 script_path = os.path.abspath(sys.argv[0])
 script_dir = os.path.dirname(script_path)
@@ -59,11 +60,19 @@
 
         self.strats = [Strategy(candles) for _ in range(self.size)]
 
+        self.fitness = Fitness(self.strats, batches=4)
+
+    @timer_decorator
     def play(self) -> None:
         """Complete self.num_iterations of the tournament."""
+
+        self.fitness.update_generation(self.strats)
+        for s in self.strats:
+            s.fitness = self.fitness.get_fitness(s)
         best_individuals = self.best_strategies(self.n_best_individuals)
+
         for n_iter in range(self.num_iterations):
-            print(n_iter)
+            print(f"Iteration: {n_iter}")
             new_pop = selection(self.strats, self.num_parents)
             new_pop = crossover(new_pop)
             for s in new_pop:
@@ -73,11 +82,19 @@
                     * ((self.num_iterations - n_iter) / self.num_iterations),
                 )
             new_pop.extend(best_individuals)  # Elitism
-            best_individuals = self.best_strategies(self.n_best_individuals)
 
             n_migrants = self.size - len(new_pop)
             new_pop.extend([Strategy(self.candles) for _ in range(n_migrants)])
             self.strats = new_pop
+
+            self.fitness.update_generation(self.strats)
+            for s in self.strats:
+                s.fitness = self.fitness.get_fitness(s)
+
+            best_individuals = self.best_strategies(self.n_best_individuals)
+
+        self.fitness.generate_average_graph()
+        self.fitness.generate_average_graph(type="portfolio")
 
     def best_strategies(self, n: int = 1) -> list[Strategy]:
         """Return the best n strategies in the current population."""
@@ -97,147 +114,18 @@
     Testing
     """
 
-    from candle import get_candles
+    train_candles, test_candles = get_candles_split(0.8)
 
-    candles = get_candles()
-
-    t = Tournament(candles, size=100, num_parents=40, num_iterations=30)
+    t = Tournament(train_candles, size=30, num_parents=20, num_iterations=10)
     t.play()
 
     filename = "results/best_strategies.json"
 
     t.write_best(filename, 10)
-    strats = Strategy.from_json(candles, filename)
+    strat = Strategy.from_json(train_candles, filename)[0]
+    strat.evaluate(graph=True)
+    print(strat)
 
-    for s in strats:
-        print(s)
-        print(s.evaluate(graph=True))
-=======
-import numpy as np
-import random
-import json
-from fitness import Fitness
-import time
-
-random.seed()
-
-class Tournament():
-  
-  def __init__(self, candles: pd.DataFrame, size: int, num_parents: int, num_iterations: int) -> None:
-    '''
-    Parameters
-    ----------
-
-    size : int
-      Size of the population that stays fixed throughout tournament.
-
-    num_parents : int
-      The number of strategies that mutate to create children.
-      Also the number of strategies to be discarded each iteration.
-
-    num_iterations : int
-      Number of iterations per tournament.
-    '''
-
-    self.size = size
-    self.num_parents = num_parents # must be less than half the size
-    self.num_iterations = num_iterations
-
-    self.strats = []
-
-    buy_weights, sell_weights = [-1, 1], [1, -1]
-    for _ in range(self.size // 2): # assume size is even
-      self.strats.append(Strategy(candles))
-      self.strats.append(Strategy(candles, buy_weights, sell_weights)) # seed half the population with 'good' weights
-
-    self.fitness = Fitness(self.strats, batches=4)
-
-  def play(self) -> None:
-    '''
-    Complete self.num_iterations of the tournament.
-
-     - evaluate each strategy,
-     - mutate the best (self.num_parents) strategies and add to the pool, and
-     - 'kill off' the worst (self.num_parents) strategies.
-    '''
-
-
-    for n in range(self.num_iterations):
-
-      self.fitness.update_generation(self.strats)
-
-      for s in self.strats:
-        s.update_fitness(self.fitness.get_fitness(s))
-
-      self.strats.sort(key=lambda s: s.fitness, reverse=True) # best strategies sorted to the top
-
-      if n < self.num_iterations-1: # Not the last generation
-        self.strats = self.strats[:-self.num_parents] # kill off the worst
-        self.strats.extend([s.mutate() for s in self.strats[:self.num_parents]]) # add mutations of the best
-
-
-      # self.fitness.generate_generation_graph()
-    self.fitness.generate_average_graph()
-    self.fitness.generate_average_graph(type="portfolio")
-
-      # could also add more random strategies back into the population at each iteration
-
-  def best_strategies(self, n: int = 1) -> list[Strategy]:
-    '''
-    Return the best n strategies in the current population.
-    '''
-    return sorted(self.strats, key=lambda s: s.fitness, reverse=True)[:n]
-
-  def write_best(self, filename: str, n: int = 1) -> None:
-    '''
-    Write the best n strategies in the current population to a json file.
-    '''
-    with open(filename, 'w') as f:
-      json.dump([s.to_json() for s in self.best_strategies(n)], f, indent=2)
-
-
-
-def print_strategy(strategy):
-    buy_weights = [round(weight, 3) for weight in strategy.buy_weights]
-    sell_weights = [round(weight, 3) for weight in strategy.sell_weights]
-    params = [{k: round(v, 3) for k, v in param.items()} for param in strategy.params]
-    portfolio = round(strategy.portfolio, 2)
-    fitness = round(strategy.fitness, 3)
-    
-    print(f"--- Best Strategy ---\n"
-          f"Buy weights: {buy_weights}\n"
-          f"Sell weights: {sell_weights}\n"
-          f"Parameters: {params}\n"
-          f"Portfolio value: {portfolio}\n"
-          f"Fitness: {fitness}\n"
-          f"----------------\n")
-
-if __name__ == '__main__':
-  '''
-  Testing
-  '''
-
-  train_candles, test_candles = get_candles_split(0.8)
-
-  start = time.time()
-  t = Tournament(train_candles, size=50, num_parents=20, num_iterations=20)
-  t.play()
-  print(f"Time taken: {time.time() - start}\n")
-
-  filename = 'results/best_strategies.json'
-
-  t.write_best(filename, t.size)
-  strat = Strategy.from_json(train_candles, filename)[0]
-  strat.evaluate(True)
-
-  print_strategy(strat)
-
-  strat = Strategy.from_json(test_candles, filename)[0]
-  strat.evaluate()
-
-  print_strategy(strat)
-
-
-
-  
->>>>>>> 51fc971a
+    strat = Strategy.from_json(test_candles, filename)[0]
+    strat.evaluate(graph=True)
+    print(strat)