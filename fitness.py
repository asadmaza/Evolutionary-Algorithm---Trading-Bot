--- conflicted
+++ resolved
@@ -13,7 +13,6 @@
 import math
 
 
-<<<<<<< HEAD
 class Fitness:
     def __init__(self, strats=[], batches=1) -> None:
         self.strats = copy.deepcopy(strats)
@@ -71,7 +70,7 @@
     def get_ROI_fitness_normalised(self, strat):
         try:
             return self.roi_quotes[strat.id]
-        except:
+        except BaseException:
             self.ROI()
             return self.roi_quotes[strat.id]
 
@@ -154,20 +153,9 @@
 
         plt.show()
 
-=======
-class Fitness():
-  def __init__(self, strats=[], batches=1) -> None:
-    self.strats = copy.deepcopy(strats)
-    self.generation = 0
-    self.batches = batches
->>>>>>> c8fd3c66
 
-    self.fitness = {}
-    self.portfolio = {}
+candles = get_candles()
 
-    self.single = not len(strats)
-
-<<<<<<< HEAD
 if __name__ == "__main__":
     # params from json file
     filename = "results/best_strategies.json"
@@ -175,144 +163,4 @@
 
     # s.evaluate(graph=True)
     f = Fitness([s])
-    f.get_fitness(s)
-=======
-  def get_fitness(self, strat):
-    fitnesses = []
-    for n in range(self.batches):
-      fitnesses.append(self.get_fitness_with_batch(strat, n))
-
-    fitness = np.average(fitnesses)
-
-    if not self.single:
-      self.update_values(fitness, strat.portfolio)
-
-    return fitness
-
-  def get_fitness_with_batch(self, strat, n):
-    s = copy.deepcopy(strat)
-    l = len(strat.close)
-    start = int(l / self.batches * n)
-    end = int(l / self.batches * (n + 1))
-
-    s.close_prices = s.close_prices[start:end]
-    s.close = s.close[start:end]
-
-    # fitness = self.get_sortino_raw(strat) + self.get_sharpe_raw(strat) + 0.01*self.get_ROI_fitness_normalised(strat)
-
-    fitness = self.get_sortino_raw(strat)
-
-    return fitness
-
-  def update_values(self, fitness, portfolio):
-    self.fitness[self.generation].append(fitness)
-    self.portfolio[self.generation].append(portfolio)
-
-  def update_generation(self, strats):
-    self.generation += 1
-    self.strats = copy.deepcopy(strats)
-    self.fitness[self.generation] = []
-    self.portfolio[self.generation] = []
-
-  def ROI(self):
-    scaler = MinMaxScaler()
-    portfolios = [s.portfolio for s in self.strats]
-    scaled_quotes = scaler.fit_transform(np.array(portfolios).reshape(-1, 1))
-    self.roi_quotes = {s.id: q[0] for s, q in zip(self.strats, scaled_quotes)}
-
-  def get_ROI_fitness_normalised(self, strat):
-    try:
-      return self.roi_quotes[strat.id]
-    except BaseException:
-      self.ROI()
-      return self.roi_quotes[strat.id]
-
-  def get_ROI_raw(self, strat):
-    return strat.portfolio
-
-  def get_sharpe_raw(self, strat):
-    daily_returns = []
-    self.rf = 0.012 / 365
-
-    for i in range(1, len(strat.close_prices)):
-      daily_return = (
-          strat.close_prices[i] - strat.close_prices[i - 1]) / (strat.close_prices[i - 1])
-      daily_returns.append(daily_return)
-
-    avg_daily_return = sum(daily_returns) / len(daily_returns)
-
-    std_dev_daily_return = statistics.stdev(daily_returns)
-
-    sharpe_ratio = 0
-
-    if not std_dev_daily_return == 0:
-      sharpe_ratio = (avg_daily_return - self.rf) / std_dev_daily_return
-
-    return sharpe_ratio
-
-  def get_sortino_raw(self, strat):
-    daily_returns = []
-    self.rf = 0.012 / 365
-    target_return = 0
-
-    for i in range(1, len(strat.close_prices)):
-      daily_return = (
-          strat.close_prices[i] - strat.close_prices[i - 1]) / (strat.close_prices[i - 1])
-      daily_returns.append(daily_return)
-
-    avg_daily_return = sum(daily_returns) / len(daily_returns)
-
-    downside_deviation = 0
-    for return_value in daily_returns:
-      if return_value < target_return:
-        downside_deviation += (return_value - target_return) ** 2
-
-    downside_deviation = math.sqrt(downside_deviation / len(daily_returns))
-
-    sortino_ratio = 0
-
-    if not downside_deviation == 0:
-      sortino_ratio = (avg_daily_return - self.rf) / downside_deviation
-
-    return sortino_ratio
-
-  def generate_generation_graph(
-          self, generation=-1, type: Literal['fitness', 'porfolio'] = "fitness"):
-    data = self.fitness
-    if type == 'portfolio':
-      data = self.portfolio
-
-    if generation == -1:
-      generation = self.generation
-    data[generation] = sorted(data[generation])
-    plt.plot(data[generation])
-    plt.show()
-
-  def generate_average_graph(
-          self, type: Literal['fitness', 'porfolio'] = "fitness"):
-    data = self.fitness
-    if type == 'portfolio':
-      data = self.portfolio
-
-    averages = []
-    generations = []
-    for g in range(1, self.generation + 1):
-      averages.append(np.average(data[g]))
-      generations.append(g)
-    plt.plot(generations, averages, marker="o")
-    plt.xticks(range(1, len(generations) + 1), map(str, generations))
-
-    plt.show()
-
-
-candles = get_candles()
-
-if __name__ == '__main__':
-  # params from json file
-  filename = 'results/best_strategies.json'
-  s = Strategy.from_json(candles, filename)[0]
-
-  # s.evaluate(graph=True)
-  f = Fitness([s])
-  f.get_fitness(s)
->>>>>>> c8fd3c66
+    f.get_fitness(s)